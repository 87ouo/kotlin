@file:kotlin.jvm.JvmMultifileClass
@file:kotlin.jvm.JvmName("StringsKt")

package kotlin.text

//
// NOTE THIS FILE IS AUTO-GENERATED by the GenerateStandardLib.kt
// See: https://github.com/JetBrains/kotlin/tree/master/libraries/stdlib
//

import kotlin.comparisons.*
import java.util.*

import java.util.Collections // TODO: it's temporary while we have java.util.Collections in js

/**
 * Returns a character at the given [index] or throws an [IndexOutOfBoundsException] if the [index] is out of bounds of this char sequence.
 */
@kotlin.internal.InlineOnly
public inline fun CharSequence.elementAt(index: Int): Char {
    return get(index)
}

/**
 * Returns a character at the given [index] or the result of calling the [defaultValue] function if the [index] is out of bounds of this char sequence.
 */
@kotlin.internal.InlineOnly
public inline fun CharSequence.elementAtOrElse(index: Int, defaultValue: (Int) -> Char): Char {
    return if (index >= 0 && index <= lastIndex) get(index) else defaultValue(index)
}

/**
 * Returns a character at the given [index] or `null` if the [index] is out of bounds of this char sequence.
 */
@kotlin.internal.InlineOnly
public inline fun CharSequence.elementAtOrNull(index: Int): Char? {
    return this.getOrNull(index)
}

/**
 * Returns the first character matching the given [predicate], or `null` if no such character was found.
 */
@kotlin.internal.InlineOnly
public inline fun CharSequence.find(predicate: (Char) -> Boolean): Char? {
    return firstOrNull(predicate)
}

/**
 * Returns the last character matching the given [predicate], or `null` if no such character was found.
 */
@kotlin.internal.InlineOnly
public inline fun CharSequence.findLast(predicate: (Char) -> Boolean): Char? {
    return lastOrNull(predicate)
}

/**
 * Returns first character.
 * @throws [NoSuchElementException] if the char sequence is empty.
 */
public fun CharSequence.first(): Char {
    if (isEmpty())
        throw NoSuchElementException("Collection is empty.")
    return this[0]
}

/**
 * Returns the first character matching the given [predicate].
 * @throws [NoSuchElementException] if no such character is found.
 */
public inline fun CharSequence.first(predicate: (Char) -> Boolean): Char {
    for (element in this) if (predicate(element)) return element
    throw NoSuchElementException("No element matching predicate was found.")
}

/**
 * Returns the first character, or `null` if the char sequence is empty.
 */
public fun CharSequence.firstOrNull(): Char? {
    return if (isEmpty()) null else this[0]
}

/**
 * Returns the first character matching the given [predicate], or `null` if character was not found.
 */
public inline fun CharSequence.firstOrNull(predicate: (Char) -> Boolean): Char? {
    for (element in this) if (predicate(element)) return element
    return null
}

/**
 * Returns a character at the given [index] or the result of calling the [defaultValue] function if the [index] is out of bounds of this char sequence.
 */
@kotlin.internal.InlineOnly
public inline fun CharSequence.getOrElse(index: Int, defaultValue: (Int) -> Char): Char {
    return if (index >= 0 && index <= lastIndex) get(index) else defaultValue(index)
}

/**
 * Returns a character at the given [index] or `null` if the [index] is out of bounds of this char sequence.
 */
public fun CharSequence.getOrNull(index: Int): Char? {
    return if (index >= 0 && index <= lastIndex) get(index) else null
}

/**
 * Returns index of the first character matching the given [predicate], or -1 if the char sequence does not contain such character.
 */
public inline fun CharSequence.indexOfFirst(predicate: (Char) -> Boolean): Int {
    for (index in indices) {
        if (predicate(this[index])) {
            return index
        }
    }
    return -1
}

/**
 * Returns index of the last character matching the given [predicate], or -1 if the char sequence does not contain such character.
 */
public inline fun CharSequence.indexOfLast(predicate: (Char) -> Boolean): Int {
    for (index in indices.reversed()) {
        if (predicate(this[index])) {
            return index
        }
    }
    return -1
}

/**
 * Returns the last character.
 * @throws [NoSuchElementException] if the char sequence is empty.
 */
public fun CharSequence.last(): Char {
    if (isEmpty())
        throw NoSuchElementException("Collection is empty.")
    return this[lastIndex]
}

/**
 * Returns the last character matching the given [predicate].
 * @throws [NoSuchElementException] if no such character is found.
 */
public inline fun CharSequence.last(predicate: (Char) -> Boolean): Char {
    for (index in this.indices.reversed()) {
        val element = this[index]
        if (predicate(element)) return element
    }
    throw NoSuchElementException("Collection doesn't contain any element matching the predicate.")
}

/**
 * Returns the last character, or `null` if the char sequence is empty.
 */
public fun CharSequence.lastOrNull(): Char? {
    return if (isEmpty()) null else this[length - 1]
}

/**
 * Returns the last character matching the given [predicate], or `null` if no such character was found.
 */
public inline fun CharSequence.lastOrNull(predicate: (Char) -> Boolean): Char? {
    for (index in this.indices.reversed()) {
        val element = this[index]
        if (predicate(element)) return element
    }
    return null
}

/**
 * Returns the single character, or throws an exception if the char sequence is empty or has more than one character.
 */
public fun CharSequence.single(): Char {
    return when (length) {
        0 -> throw NoSuchElementException("Collection is empty.")
        1 -> this[0]
        else -> throw IllegalArgumentException("Collection has more than one element.")
    }
}

/**
 * Returns the single character matching the given [predicate], or throws exception if there is no or more than one matching character.
 */
public inline fun CharSequence.single(predicate: (Char) -> Boolean): Char {
    var single: Char? = null
    var found = false
    for (element in this) {
        if (predicate(element)) {
            if (found) throw IllegalArgumentException("Collection contains more than one matching element.")
            single = element
            found = true
        }
    }
    if (!found) throw NoSuchElementException("Collection doesn't contain any element matching predicate.")
    return single as Char
}

/**
 * Returns single character, or `null` if the char sequence is empty or has more than one character.
 */
public fun CharSequence.singleOrNull(): Char? {
    return if (length == 1) this[0] else null
}

/**
 * Returns the single character matching the given [predicate], or `null` if character was not found or more than one character was found.
 */
public inline fun CharSequence.singleOrNull(predicate: (Char) -> Boolean): Char? {
    var single: Char? = null
    var found = false
    for (element in this) {
        if (predicate(element)) {
            if (found) return null
            single = element
            found = true
        }
    }
    if (!found) return null
    return single
}

/**
 * Returns a subsequence of this char sequence with the first [n] characters removed.
 */
public fun CharSequence.drop(n: Int): CharSequence {
    require(n >= 0, { "Requested character count $n is less than zero." })
    return subSequence(n.coerceAtMost(length), length)
}

/**
 * Returns a string with the first [n] characters removed.
 */
public fun String.drop(n: Int): String {
    require(n >= 0, { "Requested character count $n is less than zero." })
    return substring(n.coerceAtMost(length))
}

/**
 * Returns a subsequence of this char sequence with the last [n] characters removed.
 */
public fun CharSequence.dropLast(n: Int): CharSequence {
    require(n >= 0, { "Requested character count $n is less than zero." })
    return take((length - n).coerceAtLeast(0))
}

/**
 * Returns a string with the last [n] characters removed.
 */
public fun String.dropLast(n: Int): String {
    require(n >= 0, { "Requested character count $n is less than zero." })
    return take((length - n).coerceAtLeast(0))
}

/**
 * Returns a subsequence of this char sequence containing all characters except last characters that satisfy the given [predicate].
 */
public inline fun CharSequence.dropLastWhile(predicate: (Char) -> Boolean): CharSequence {
    for (index in this.indices.reversed())
        if (!predicate(this[index]))
            return subSequence(0, index + 1)
    return ""
}

/**
 * Returns a string containing all characters except last characters that satisfy the given [predicate].
 */
public inline fun String.dropLastWhile(predicate: (Char) -> Boolean): String {
    for (index in this.indices.reversed())
        if (!predicate(this[index]))
            return substring(0, index + 1)
    return ""
}

/**
 * Returns a subsequence of this char sequence containing all characters except first characters that satisfy the given [predicate].
 */
public inline fun CharSequence.dropWhile(predicate: (Char) -> Boolean): CharSequence {
    for (index in this.indices)
        if (!predicate(this[index]))
            return subSequence(index, length)
    return ""
}

/**
 * Returns a string containing all characters except first characters that satisfy the given [predicate].
 */
public inline fun String.dropWhile(predicate: (Char) -> Boolean): String {
    for (index in this.indices)
        if (!predicate(this[index]))
            return substring(index)
    return ""
}

/**
 * Returns a char sequence containing only those characters from the original char sequence that match the given [predicate].
 */
public inline fun CharSequence.filter(predicate: (Char) -> Boolean): CharSequence {
    return filterTo(StringBuilder(), predicate)
}

/**
 * Returns a string containing only those characters from the original string that match the given [predicate].
 */
public inline fun String.filter(predicate: (Char) -> Boolean): String {
    return filterTo(StringBuilder(), predicate).toString()
}

/**
 * Returns a char sequence containing only those characters from the original char sequence that match the given [predicate].
 */
public inline fun CharSequence.filterIndexed(predicate: (Int, Char) -> Boolean): CharSequence {
    return filterIndexedTo(StringBuilder(), predicate)
}

/**
 * Returns a string containing only those characters from the original string that match the given [predicate].
 */
public inline fun String.filterIndexed(predicate: (Int, Char) -> Boolean): String {
    return filterIndexedTo(StringBuilder(), predicate).toString()
}

/**
 * Appends all characters matching the given [predicate] to the given [destination].
 */
public inline fun <C : Appendable> CharSequence.filterIndexedTo(destination: C, predicate: (Int, Char) -> Boolean): C {
    forEachIndexed { index, element ->
        if (predicate(index, element)) destination.append(element)
    }
    return destination
}

/**
 * Returns a char sequence containing only those characters from the original char sequence that do not match the given [predicate].
 */
public inline fun CharSequence.filterNot(predicate: (Char) -> Boolean): CharSequence {
    return filterNotTo(StringBuilder(), predicate)
}

/**
 * Returns a string containing only those characters from the original string that do not match the given [predicate].
 */
public inline fun String.filterNot(predicate: (Char) -> Boolean): String {
    return filterNotTo(StringBuilder(), predicate).toString()
}

/**
 * Appends all characters not matching the given [predicate] to the given [destination].
 */
public inline fun <C : Appendable> CharSequence.filterNotTo(destination: C, predicate: (Char) -> Boolean): C {
    for (element in this) if (!predicate(element)) destination.append(element)
    return destination
}

/**
 * Appends all characters matching the given [predicate] to the given [destination].
 */
public inline fun <C : Appendable> CharSequence.filterTo(destination: C, predicate: (Char) -> Boolean): C {
    for (index in 0..length - 1) {
        val element = get(index)
        if (predicate(element)) destination.append(element)
    }
    return destination
}

/**
 * Returns a char sequence containing characters of the original char sequence at the specified range of [indices].
 */
public fun CharSequence.slice(indices: IntRange): CharSequence {
    if (indices.isEmpty()) return ""
    return subSequence(indices)
}

/**
 * Returns a string containing characters of the original string at the specified range of [indices].
 */
public fun String.slice(indices: IntRange): String {
    if (indices.isEmpty()) return ""
    return substring(indices)
}

/**
 * Returns a char sequence containing characters of the original char sequence at specified [indices].
 */
public fun CharSequence.slice(indices: Iterable<Int>): CharSequence {
    val size = indices.collectionSizeOrDefault(10)
    if (size == 0) return ""
    val result = StringBuilder(size)
    for (i in indices) {
        result.append(get(i))
    }
    return result
}

/**
 * Returns a string containing characters of the original string at specified [indices].
 */
@kotlin.internal.InlineOnly
public inline fun String.slice(indices: Iterable<Int>): String {
    return (this as CharSequence).slice(indices).toString()
}

/**
 * Returns a subsequence of this char sequence containing the first [n] characters from this char sequence, or the entire char sequence if this char sequence is shorter.
 */
public fun CharSequence.take(n: Int): CharSequence {
    require(n >= 0, { "Requested character count $n is less than zero." })
    return subSequence(0, n.coerceAtMost(length))
}

/**
 * Returns a string containing the first [n] characters from this string, or the entire string if this string is shorter.
 */
public fun String.take(n: Int): String {
    require(n >= 0, { "Requested character count $n is less than zero." })
    return substring(0, n.coerceAtMost(length))
}

/**
 * Returns a subsequence of this char sequence containing the last [n] characters from this char sequence, or the entire char sequence if this char sequence is shorter.
 */
public fun CharSequence.takeLast(n: Int): CharSequence {
    require(n >= 0, { "Requested character count $n is less than zero." })
    val length = length
    return subSequence(length - n.coerceAtMost(length), length)
}

/**
 * Returns a string containing the last [n] characters from this string, or the entire string if this string is shorter.
 */
public fun String.takeLast(n: Int): String {
    require(n >= 0, { "Requested character count $n is less than zero." })
    val length = length
    return substring(length - n.coerceAtMost(length))
}

/**
 * Returns a subsequence of this char sequence containing last characters that satisfy the given [predicate].
 */
public inline fun CharSequence.takeLastWhile(predicate: (Char) -> Boolean): CharSequence {
    for (index in lastIndex downTo 0) {
        if (!predicate(this[index])) {
            return subSequence(index + 1, length)
        }
    }
    return subSequence(0, length)
}

/**
 * Returns a string containing last characters that satisfy the given [predicate].
 */
public inline fun String.takeLastWhile(predicate: (Char) -> Boolean): String {
    for (index in lastIndex downTo 0) {
        if (!predicate(this[index])) {
            return substring(index + 1)
        }
    }
    return this
}

/**
 * Returns a subsequence of this char sequence containing the first characters that satisfy the given [predicate].
 */
public inline fun CharSequence.takeWhile(predicate: (Char) -> Boolean): CharSequence {
    for (index in 0..length - 1)
        if (!predicate(get(index))) {
            return subSequence(0, index)
        }
    return subSequence(0, length)
}

/**
 * Returns a string containing the first characters that satisfy the given [predicate].
 */
public inline fun String.takeWhile(predicate: (Char) -> Boolean): String {
    for (index in 0..length - 1)
        if (!predicate(get(index))) {
            return substring(0, index)
        }
    return this
}

/**
 * Returns a char sequence with characters in reversed order.
 */
public fun CharSequence.reversed(): CharSequence {
    return StringBuilder(this).reverse()
}

/**
 * Returns a string with characters in reversed order.
 */
@kotlin.internal.InlineOnly
public inline fun String.reversed(): String {
    return (this as CharSequence).reversed().toString()
}

/**
 * Returns a [Map] containing key-value pairs provided by [transform] function
 * applied to characters of the given char sequence.
 * If any of two pairs would have the same key the last one gets added to the map.
 */
public inline fun <K, V> CharSequence.associate(transform: (Char) -> Pair<K, V>): Map<K, V> {
    @Suppress("NON_PUBLIC_CALL_FROM_PUBLIC_INLINE")
    val capacity = mapCapacity(length).coerceAtLeast(16)
    return associateTo(LinkedHashMap<K, V>(capacity), transform)
}

/**
 * Returns a [Map] containing the characters from the given char sequence indexed by the key
 * returned from [keySelector] function applied to each character.
 * If any two characters would have the same key returned by [keySelector] the last one gets added to the map.
 */
public inline fun <K> CharSequence.associateBy(keySelector: (Char) -> K): Map<K, Char> {
    @Suppress("NON_PUBLIC_CALL_FROM_PUBLIC_INLINE")
    val capacity = mapCapacity(length).coerceAtLeast(16)
    return associateByTo(LinkedHashMap<K, Char>(capacity), keySelector)
}

/**
 * Returns a [Map] containing the values provided by [valueTransform] and indexed by [keySelector] functions applied to characters of the given char sequence.
 * If any two characters would have the same key returned by [keySelector] the last one gets added to the map.
 */
public inline fun <K, V> CharSequence.associateBy(keySelector: (Char) -> K, valueTransform: (Char) -> V): Map<K, V> {
    @Suppress("NON_PUBLIC_CALL_FROM_PUBLIC_INLINE")
    val capacity = mapCapacity(length).coerceAtLeast(16)
    return associateByTo(LinkedHashMap<K, V>(capacity), keySelector, valueTransform)
}

/**
 * Populates and returns the [destination] mutable map with key-value pairs,
 * where key is provided by the [keySelector] function applied to each character of the given char sequence
 * and value is the character itself.
 * If any two characters would have the same key returned by [keySelector] the last one gets added to the map.
 */
public inline fun <K, M : MutableMap<in K, in Char>> CharSequence.associateByTo(destination: M, keySelector: (Char) -> K): M {
    for (element in this) {
        destination.put(keySelector(element), element)
    }
    return destination
}

/**
 * Populates and returns the [destination] mutable map with key-value pairs,
 * where key is provided by the [keySelector] function and
 * and value is provided by the [valueTransform] function applied to characters of the given char sequence.
 * If any two characters would have the same key returned by [keySelector] the last one gets added to the map.
 */
public inline fun <K, V, M : MutableMap<in K, in V>> CharSequence.associateByTo(destination: M, keySelector: (Char) -> K, valueTransform: (Char) -> V): M {
    for (element in this) {
        destination.put(keySelector(element), valueTransform(element))
    }
    return destination
}

/**
 * Populates and returns the [destination] mutable map with key-value pairs
 * provided by [transform] function applied to each character of the given char sequence.
 * If any of two pairs would have the same key the last one gets added to the map.
 */
public inline fun <K, V, M : MutableMap<in K, in V>> CharSequence.associateTo(destination: M, transform: (Char) -> Pair<K, V>): M {
    for (element in this) {
        destination += transform(element)
    }
    return destination
}

/**
 * Appends all characters to the given [destination] collection.
 */
public fun <C : MutableCollection<in Char>> CharSequence.toCollection(destination: C): C {
    for (item in this) {
        destination.add(item)
    }
    return destination
}

/**
 * Returns a [HashSet] of all characters.
 */
public fun CharSequence.toHashSet(): HashSet<Char> {
    return toCollection(HashSet<Char>(mapCapacity(length)))
}

/**
 * Returns a [List] containing all characters.
 */
public fun CharSequence.toList(): List<Char> {
    return this.toMutableList()
}

/**
 * Returns a [MutableList] filled with all characters of this char sequence.
 */
public fun CharSequence.toMutableList(): MutableList<Char> {
    return toCollection(ArrayList<Char>(length))
}

/**
 * Returns a [Set] of all characters.
 */
public fun CharSequence.toSet(): Set<Char> {
    return toCollection(LinkedHashSet<Char>(mapCapacity(length)))
}

/**
 * Returns a [SortedSet] of all characters.
 */
public fun CharSequence.toSortedSet(): SortedSet<Char> {
    return toCollection(TreeSet<Char>())
}

/**
 * Returns a single list of all elements yielded from results of [transform] function being invoked on each character of original char sequence.
 */
public inline fun <R> CharSequence.flatMap(transform: (Char) -> Iterable<R>): List<R> {
    return flatMapTo(ArrayList<R>(), transform)
}

/**
 * Appends all elements yielded from results of [transform] function being invoked on each character of original char sequence, to the given [destination].
 */
public inline fun <R, C : MutableCollection<in R>> CharSequence.flatMapTo(destination: C, transform: (Char) -> Iterable<R>): C {
    for (element in this) {
        val list = transform(element)
        destination.addAll(list)
    }
    return destination
}

/**
 * Groups characters of the original char sequence by the key returned by the given [keySelector] function
 * applied to each character and returns a map where each group key is associated with a list of corresponding characters.
 * @sample test.collections.CollectionTest.groupBy
 */
public inline fun <K> CharSequence.groupBy(keySelector: (Char) -> K): Map<K, List<Char>> {
    return groupByTo(LinkedHashMap<K, MutableList<Char>>(), keySelector)
}

/**
 * Groups values returned by the [valueTransform] function applied to each character of the original char sequence
 * by the key returned by the given [keySelector] function applied to the character
 * and returns a map where each group key is associated with a list of corresponding values.
 * @sample test.collections.CollectionTest.groupByKeysAndValues
 */
public inline fun <K, V> CharSequence.groupBy(keySelector: (Char) -> K, valueTransform: (Char) -> V): Map<K, List<V>> {
    return groupByTo(LinkedHashMap<K, MutableList<V>>(), keySelector, valueTransform)
}

/**
 * Groups characters of the original char sequence by the key returned by the given [keySelector] function
 * applied to each character and puts to the [destination] map each group key associated with a list of corresponding characters.
 * @return The [destination] map.
 * @sample test.collections.CollectionTest.groupBy
 */
public inline fun <K, M : MutableMap<in K, MutableList<Char>>> CharSequence.groupByTo(destination: M, keySelector: (Char) -> K): M {
    for (element in this) {
        val key = keySelector(element)
        val list = destination.getOrPut(key) { ArrayList<Char>() }
        list.add(element)
    }
    return destination
}

/**
 * Groups values returned by the [valueTransform] function applied to each character of the original char sequence
 * by the key returned by the given [keySelector] function applied to the character
 * and puts to the [destination] map each group key associated with a list of corresponding values.
 * @return The [destination] map.
 * @sample test.collections.CollectionTest.groupByKeysAndValues
 */
public inline fun <K, V, M : MutableMap<in K, MutableList<V>>> CharSequence.groupByTo(destination: M, keySelector: (Char) -> K, valueTransform: (Char) -> V): M {
    for (element in this) {
        val key = keySelector(element)
        val list = destination.getOrPut(key) { ArrayList<V>() }
        list.add(valueTransform(element))
    }
    return destination
}

/**
 * Returns a list containing the results of applying the given [transform] function
 * to each character in the original char sequence.
 */
public inline fun <R> CharSequence.map(transform: (Char) -> R): List<R> {
    return mapTo(ArrayList<R>(length), transform)
}

/**
 * Returns a list containing the results of applying the given [transform] function
 * to each character and its index in the original char sequence.
 */
public inline fun <R> CharSequence.mapIndexed(transform: (Int, Char) -> R): List<R> {
    return mapIndexedTo(ArrayList<R>(length), transform)
}

/**
 * Returns a list containing only the non-null results of applying the given [transform] function
 * to each character and its index in the original char sequence.
 */
public inline fun <R : Any> CharSequence.mapIndexedNotNull(transform: (Int, Char) -> R?): List<R> {
    return mapIndexedNotNullTo(ArrayList<R>(), transform)
}

/**
 * Applies the given [transform] function to each character and its index in the original char sequence
 * and appends only the non-null results to the given [destination].
 */
public inline fun <R : Any, C : MutableCollection<in R>> CharSequence.mapIndexedNotNullTo(destination: C, transform: (Int, Char) -> R?): C {
    forEachIndexed { index, element -> transform(index, element)?.let { destination.add(it) } }
    return destination
}

/**
 * Applies the given [transform] function to each character and its index in the original char sequence
 * and appends the results to the given [destination].
 */
public inline fun <R, C : MutableCollection<in R>> CharSequence.mapIndexedTo(destination: C, transform: (Int, Char) -> R): C {
    var index = 0
    for (item in this)
        destination.add(transform(index++, item))
    return destination
}

/**
 * Returns a list containing only the non-null results of applying the given [transform] function
 * to each character in the original char sequence.
 */
public inline fun <R : Any> CharSequence.mapNotNull(transform: (Char) -> R?): List<R> {
    return mapNotNullTo(ArrayList<R>(), transform)
}

/**
 * Applies the given [transform] function to each character in the original char sequence
 * and appends only the non-null results to the given [destination].
 */
public inline fun <R : Any, C : MutableCollection<in R>> CharSequence.mapNotNullTo(destination: C, transform: (Char) -> R?): C {
    forEach { element -> transform(element)?.let { destination.add(it) } }
    return destination
}

/**
 * Applies the given [transform] function to each character of the original char sequence
 * and appends the results to the given [destination].
 */
public inline fun <R, C : MutableCollection<in R>> CharSequence.mapTo(destination: C, transform: (Char) -> R): C {
    for (item in this)
        destination.add(transform(item))
    return destination
}

/**
 * Returns a lazy [Iterable] of [IndexedValue] for each character of the original char sequence.
 */
public fun CharSequence.withIndex(): Iterable<IndexedValue<Char>> {
    return IndexingIterable { iterator() }
}

/**
 * Returns `true` if all characters match the given [predicate].
 */
public inline fun CharSequence.all(predicate: (Char) -> Boolean): Boolean {
    for (element in this) if (!predicate(element)) return false
    return true
}

/**
 * Returns `true` if char sequence has at least one character.
 */
public fun CharSequence.any(): Boolean {
    for (element in this) return true
    return false
}

/**
 * Returns `true` if at least one character matches the given [predicate].
 */
public inline fun CharSequence.any(predicate: (Char) -> Boolean): Boolean {
    for (element in this) if (predicate(element)) return true
    return false
}

/**
 * Returns the length of this char sequence.
 */
@kotlin.internal.InlineOnly
public inline fun CharSequence.count(): Int {
    return length
}

/**
 * Returns the number of characters matching the given [predicate].
 */
public inline fun CharSequence.count(predicate: (Char) -> Boolean): Int {
    var count = 0
    for (element in this) if (predicate(element)) count++
    return count
}

/**
 * Accumulates value starting with [initial] value and applying [operation] from left to right to current accumulator value and each character.
 */
public inline fun <R> CharSequence.fold(initial: R, operation: (R, Char) -> R): R {
    var accumulator = initial
    for (element in this) accumulator = operation(accumulator, element)
    return accumulator
}

/**
 * Accumulates value starting with [initial] value and applying [operation] from left to right
 * to current accumulator value and each character with its index in the original char sequence.
 */
public inline fun <R> CharSequence.foldIndexed(initial: R, operation: (Int, R, Char) -> R): R {
    var index = 0
    var accumulator = initial
    for (element in this) accumulator = operation(index++, accumulator, element)
    return accumulator
}

/**
 * Accumulates value starting with [initial] value and applying [operation] from right to left to each character and current accumulator value.
 */
public inline fun <R> CharSequence.foldRight(initial: R, operation: (Char, R) -> R): R {
    var index = lastIndex
    var accumulator = initial
    while (index >= 0) {
        accumulator = operation(get(index--), accumulator)
    }
    return accumulator
}

/**
 * Accumulates value starting with [initial] value and applying [operation] from right to left
 * to each character with its index in the original char sequence and current accumulator value.
 */
public inline fun <R> CharSequence.foldRightIndexed(initial: R, operation: (Int, Char, R) -> R): R {
    var index = lastIndex
    var accumulator = initial
    while (index >= 0) {
        accumulator = operation(index, get(index), accumulator)
        --index
    }
    return accumulator
}

/**
 * Performs the given [action] on each character.
 */
public inline fun CharSequence.forEach(action: (Char) -> Unit): Unit {
    for (element in this) action(element)
}

/**
 * Performs the given [action] on each character, providing sequential index with the character.
 */
public inline fun CharSequence.forEachIndexed(action: (Int, Char) -> Unit): Unit {
    var index = 0
    for (item in this) action(index++, item)
}

/**
 * Returns the largest character or `null` if there are no characters.
 */
public fun CharSequence.max(): Char? {
    if (isEmpty()) return null
    var max = this[0]
    for (i in 1..lastIndex) {
        val e = this[i]
        if (max < e) max = e
    }
    return max
}

/**
 * Returns the first character yielding the largest value of the given function or `null` if there are no characters.
 */
public inline fun <R : Comparable<R>> CharSequence.maxBy(selector: (Char) -> R): Char? {
    if (isEmpty()) return null
    var maxElem = this[0]
    var maxValue = selector(maxElem)
    for (i in 1..lastIndex) {
        val e = this[i]
        val v = selector(e)
        if (maxValue < v) {
            maxElem = e
            maxValue = v
        }
    }
    return maxElem
}

/**
 * Returns the first character having the largest value according to the provided [comparator] or `null` if there are no characters.
 */
public fun CharSequence.maxWith(comparator: Comparator<in Char>): Char? {
    if (isEmpty()) return null
    var max = this[0]
    for (i in 1..lastIndex) {
        val e = this[i]
        if (comparator.compare(max, e) < 0) max = e
    }
    return max
}

/**
 * Returns the smallest character or `null` if there are no characters.
 */
public fun CharSequence.min(): Char? {
    if (isEmpty()) return null
    var min = this[0]
    for (i in 1..lastIndex) {
        val e = this[i]
        if (min > e) min = e
    }
    return min
}

/**
 * Returns the first character yielding the smallest value of the given function or `null` if there are no characters.
 */
public inline fun <R : Comparable<R>> CharSequence.minBy(selector: (Char) -> R): Char? {
    if (isEmpty()) return null
    var minElem = this[0]
    var minValue = selector(minElem)
    for (i in 1..lastIndex) {
        val e = this[i]
        val v = selector(e)
        if (minValue > v) {
            minElem = e
            minValue = v
        }
    }
    return minElem
}

/**
 * Returns the first character having the smallest value according to the provided [comparator] or `null` if there are no characters.
 */
public fun CharSequence.minWith(comparator: Comparator<in Char>): Char? {
    if (isEmpty()) return null
    var min = this[0]
    for (i in 1..lastIndex) {
        val e = this[i]
        if (comparator.compare(min, e) > 0) min = e
    }
    return min
}

/**
 * Returns `true` if the char sequence has no characters.
 */
public fun CharSequence.none(): Boolean {
    for (element in this) return false
    return true
}

/**
 * Returns `true` if no characters match the given [predicate].
 */
public inline fun CharSequence.none(predicate: (Char) -> Boolean): Boolean {
    for (element in this) if (predicate(element)) return false
    return true
}

/**
 * Accumulates value starting with the first character and applying [operation] from left to right to current accumulator value and each character.
 */
public inline fun CharSequence.reduce(operation: (Char, Char) -> Char): Char {
    if (isEmpty())
        throw UnsupportedOperationException("Empty char sequence can't be reduced.")
    var accumulator = this[0]
    for (index in 1..lastIndex) {
        accumulator = operation(accumulator, this[index])
    }
    return accumulator
}

/**
 * Accumulates value starting with the first character and applying [operation] from left to right
 * to current accumulator value and each character with its index in the original char sequence.
 */
public inline fun CharSequence.reduceIndexed(operation: (Int, Char, Char) -> Char): Char {
    if (isEmpty())
        throw UnsupportedOperationException("Empty char sequence can't be reduced.")
    var accumulator = this[0]
    for (index in 1..lastIndex) {
        accumulator = operation(index, accumulator, this[index])
    }
    return accumulator
}

/**
 * Accumulates value starting with the first character and applying [operation] from left to right
 * to current accumulator value and each character with its index in the original char sequence.
 */
public inline fun CharSequence.reduceIndexed(operation: (Int, Char, Char) -> Char): Char {
    val iterator = this.iterator()
    if (!iterator.hasNext()) throw UnsupportedOperationException("Empty iterable can't be reduced.")
    var index = 1
    var accumulator = iterator.next()
    while (iterator.hasNext()) {
        accumulator = operation(index++, accumulator, iterator.next())
    }
    return accumulator
}

/**
 * Accumulates value starting with last character and applying [operation] from right to left to each character and current accumulator value.
 */
public inline fun CharSequence.reduceRight(operation: (Char, Char) -> Char): Char {
    var index = lastIndex
    if (index < 0) throw UnsupportedOperationException("Empty iterable can't be reduced.")
    var accumulator = get(index--)
    while (index >= 0) {
        accumulator = operation(get(index--), accumulator)
    }
    return accumulator
}

/**
 * Accumulates value starting with last character and applying [operation] from right to left
 * to each character with its index in the original char sequence and current accumulator value.
 */
public inline fun CharSequence.reduceRightIndexed(operation: (Int, Char, Char) -> Char): Char {
    var index = lastIndex
<<<<<<< HEAD
    if (index < 0) throw UnsupportedOperationException("Empty iterable can't be reduced.")
=======
    if (index < 0) throw UnsupportedOperationException("Empty char sequence can't be reduced.")
>>>>>>> 274ba386
    var accumulator = get(index--)
    while (index >= 0) {
        accumulator = operation(index, get(index), accumulator)
        --index
    }
    return accumulator
}

/**
 * Returns the sum of all values produced by [selector] function applied to each character in the char sequence.
 */
public inline fun CharSequence.sumBy(selector: (Char) -> Int): Int {
    var sum: Int = 0
    for (element in this) {
        sum += selector(element)
    }
    return sum
}

/**
 * Returns the sum of all values produced by [selector] function applied to each character in the char sequence.
 */
public inline fun CharSequence.sumByDouble(selector: (Char) -> Double): Double {
    var sum: Double = 0.0
    for (element in this) {
        sum += selector(element)
    }
    return sum
}

/**
 * Splits the original char sequence into pair of char sequences,
 * where *first* char sequence contains characters for which [predicate] yielded `true`,
 * while *second* char sequence contains characters for which [predicate] yielded `false`.
 */
public inline fun CharSequence.partition(predicate: (Char) -> Boolean): Pair<CharSequence, CharSequence> {
    val first = StringBuilder()
    val second = StringBuilder()
    for (element in this) {
        if (predicate(element)) {
            first.append(element)
        } else {
            second.append(element)
        }
    }
    return Pair(first, second)
}

/**
 * Splits the original string into pair of strings,
 * where *first* string contains characters for which [predicate] yielded `true`,
 * while *second* string contains characters for which [predicate] yielded `false`.
 */
public inline fun String.partition(predicate: (Char) -> Boolean): Pair<String, String> {
    val first = StringBuilder()
    val second = StringBuilder()
    for (element in this) {
        if (predicate(element)) {
            first.append(element)
        } else {
            second.append(element)
        }
    }
    return Pair(first.toString(), second.toString())
}

/**
 * Returns a list of pairs built from characters of both char sequences with same indexes. List has length of shortest char sequence.
 */
public infix fun CharSequence.zip(other: CharSequence): List<Pair<Char, Char>> {
    return zip(other) { c1, c2 -> c1 to c2 }
}

/**
 * Returns a list of values built from characters of both char sequences with same indexes using provided [transform]. List has length of shortest char sequence.
 */
public inline fun <V> CharSequence.zip(other: CharSequence, transform: (Char, Char) -> V): List<V> {
    val length = Math.min(this.length, other.length)
    val list = ArrayList<V>(length)
    for (i in 0..length-1) {
        list.add(transform(this[i], other[i]))
    }
    return list
}

/**
 * Creates an [Iterable] instance that wraps the original char sequence returning its characters when being iterated.
 */
public fun CharSequence.asIterable(): Iterable<Char> {
    if (this is String && isEmpty()) return emptyList()
    return Iterable { this.iterator() }
}

/**
 * Creates a [Sequence] instance that wraps the original char sequence returning its characters when being iterated.
 */
public fun CharSequence.asSequence(): Sequence<Char> {
    if (this is String && isEmpty()) return emptySequence()
    return Sequence { this.iterator() }
}
<|MERGE_RESOLUTION|>--- conflicted
+++ resolved
@@ -988,21 +988,6 @@
 }
 
 /**
- * Accumulates value starting with the first character and applying [operation] from left to right
- * to current accumulator value and each character with its index in the original char sequence.
- */
-public inline fun CharSequence.reduceIndexed(operation: (Int, Char, Char) -> Char): Char {
-    val iterator = this.iterator()
-    if (!iterator.hasNext()) throw UnsupportedOperationException("Empty iterable can't be reduced.")
-    var index = 1
-    var accumulator = iterator.next()
-    while (iterator.hasNext()) {
-        accumulator = operation(index++, accumulator, iterator.next())
-    }
-    return accumulator
-}
-
-/**
  * Accumulates value starting with last character and applying [operation] from right to left to each character and current accumulator value.
  */
 public inline fun CharSequence.reduceRight(operation: (Char, Char) -> Char): Char {
@@ -1021,11 +1006,7 @@
  */
 public inline fun CharSequence.reduceRightIndexed(operation: (Int, Char, Char) -> Char): Char {
     var index = lastIndex
-<<<<<<< HEAD
-    if (index < 0) throw UnsupportedOperationException("Empty iterable can't be reduced.")
-=======
     if (index < 0) throw UnsupportedOperationException("Empty char sequence can't be reduced.")
->>>>>>> 274ba386
     var accumulator = get(index--)
     while (index >= 0) {
         accumulator = operation(index, get(index), accumulator)
